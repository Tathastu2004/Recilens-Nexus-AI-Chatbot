--- conflicted
+++ resolved
@@ -4,64 +4,10 @@
   IconBrain, 
   IconMessages, 
   IconShield, 
-  IconBolt,
-  IconCpu
+  IconBolt 
 } from '@tabler/icons-react';
 
 const ImageSlideshow = () => {
-<<<<<<< HEAD
-  // ✅ AI-FOCUSED SLIDES WITH TECH AESTHETIC
-  const slides = [
-    {
-      id: 1,
-      title: "Neural Conversations",
-      subtitle: "Advanced AI language processing",
-      description: "Powered by transformer neural networks that understand context, nuance, and intent like never before.",
-      icon: <IconBrain size={56} className="text-cyan-300" />,
-      gradient: "from-slate-900 via-cyan-900 to-blue-900",
-      features: ["Neural Processing", "Context Understanding", "Real-time Learning"],
-      accentColor: "cyan"
-    },
-    {
-      id: 2,
-      title: "Machine Intelligence",
-      subtitle: "Deep learning at its finest",
-      description: "Multi-layered neural networks process billions of parameters to deliver human-like conversational AI.",
-      icon: <IconCpu size={56} className="text-purple-300" />,
-      gradient: "from-slate-900 via-purple-900 to-indigo-900",
-      features: ["Deep Learning", "Parameter Optimization", "Cognitive Processing"],
-      accentColor: "purple"
-    },
-    {
-      id: 3,
-      title: "Quantum Communication",
-      subtitle: "Next-gen dialogue systems",
-      description: "Revolutionary communication protocols that adapt and evolve with every interaction for optimal responses.",
-      icon: <IconMessages size={56} className="text-emerald-300" />,
-      gradient: "from-slate-900 via-emerald-900 to-teal-900",
-      features: ["Adaptive Algorithms", "Quantum Processing", "Evolutionary Learning"],
-      accentColor: "emerald"
-    },
-    {
-      id: 4,
-      title: "Encrypted Intelligence",
-      subtitle: "Secure AI architecture",
-      description: "Military-grade encryption meets advanced AI to ensure your conversations remain private and protected.",
-      icon: <IconShield size={56} className="text-amber-300" />,
-      gradient: "from-slate-900 via-amber-900 to-orange-900",
-      features: ["Quantum Encryption", "Zero-Knowledge Architecture", "Privacy-First AI"],
-      accentColor: "amber"
-    },
-    {
-      id: 5,
-      title: "Lightning Cognition",
-      subtitle: "Instantaneous AI responses",
-      description: "Optimized tensor processing units deliver sub-millisecond response times without compromising intelligence.",
-      icon: <IconBolt size={56} className="text-blue-300" />,
-      gradient: "from-slate-900 via-blue-900 to-violet-900",
-      features: ["TPU Acceleration", "Edge Computing", "Parallel Processing"],
-      accentColor: "blue"
-=======
   // ✅ ENHANCED SLIDES WITH DARKER THEME
   const slides = [
     {
@@ -108,20 +54,19 @@
       icon: <IconBolt size={48} className="text-cyan-300" />,
       gradient: "from-gray-900 via-gray-800 to-cyan-900",
       features: ["Sub-second responses", "Global infrastructure", "99.9% uptime"]
->>>>>>> 2a71d379
     }
   ];
 
   const [currentSlide, setCurrentSlide] = useState(0);
   const [isPaused, setIsPaused] = useState(false);
 
-  // ✅ AUTOMATIC SLIDESHOW
+  // ✅ AUTOMATIC SLIDESHOW WITH PAUSE ON HOVER
   useEffect(() => {
     if (isPaused) return;
 
     const interval = setInterval(() => {
       setCurrentSlide((prev) => (prev + 1) % slides.length);
-    }, 4000);
+    }, 4000); // Change slide every 4 seconds
 
     return () => clearInterval(interval);
   }, [isPaused, slides.length]);
@@ -134,35 +79,6 @@
       onMouseEnter={() => setIsPaused(true)}
       onMouseLeave={() => setIsPaused(false)}
     >
-<<<<<<< HEAD
-      {/* ✅ AI CIRCUIT PATTERN BACKGROUND */}
-      <div className="absolute inset-0 opacity-5">
-        <div className="absolute inset-0" style={{
-          backgroundImage: `url("data:image/svg+xml,%3Csvg width='100' height='100' viewBox='0 0 100 100' xmlns='http://www.w3.org/2000/svg'%3E%3Cg fill='none' stroke='%23ffffff' stroke-width='1' opacity='0.3'%3E%3Cpath d='M20 20h60v60H20z'/%3E%3Cpath d='M30 20v60M40 20v60M50 20v60M60 20v60M70 20v60'/%3E%3Cpath d='M20 30h60M20 40h60M20 50h60M20 60h60M20 70h60'/%3E%3Ccircle cx='30' cy='30' r='2'/%3E%3Ccircle cx='50' cy='50' r='2'/%3E%3Ccircle cx='70' cy='70' r='2'/%3E%3C/g%3E%3C/svg%3E")`,
-          backgroundSize: '100px 100px'
-        }}></div>
-      </div>
-
-      {/* ✅ GLOWING DATA PARTICLES */}
-      <div className="absolute inset-0 overflow-hidden pointer-events-none">
-        {/* Animated particles with glow */}
-        <div className="absolute top-20 left-10 w-2 h-2 bg-cyan-400 rounded-full animate-ping opacity-60"></div>
-        <div className="absolute top-32 right-16 w-1 h-1 bg-purple-400 rounded-full animate-pulse opacity-80" style={{ animationDelay: '0.5s' }}></div>
-        <div className="absolute bottom-40 left-16 w-3 h-3 bg-emerald-400 rounded-full animate-ping opacity-40" style={{ animationDelay: '1s' }}></div>
-        <div className="absolute bottom-24 right-12 w-2 h-2 bg-amber-400 rounded-full animate-pulse opacity-60" style={{ animationDelay: '1.5s' }}></div>
-        <div className="absolute top-1/2 left-1/4 w-1 h-1 bg-blue-400 rounded-full animate-ping opacity-70" style={{ animationDelay: '2s' }}></div>
-        <div className="absolute top-1/3 right-1/3 w-2 h-2 bg-violet-400 rounded-full animate-pulse opacity-50" style={{ animationDelay: '2.5s' }}></div>
-        
-        {/* Floating code-like elements */}
-        <div className="absolute top-16 right-20 text-xs font-mono text-white/20 animate-pulse" style={{ animationDelay: '1s' }}>01001</div>
-        <div className="absolute bottom-32 left-24 text-xs font-mono text-white/20 animate-pulse" style={{ animationDelay: '2s' }}>AI.exe</div>
-        <div className="absolute top-2/3 right-1/4 text-xs font-mono text-white/20 animate-pulse" style={{ animationDelay: '0.5s' }}>∇θ</div>
-      </div>
-
-      {/* ✅ SCANNING LINE EFFECT */}
-      <div className="absolute inset-0 overflow-hidden pointer-events-none">
-        <div className="absolute w-full h-0.5 bg-gradient-to-r from-transparent via-cyan-400/50 to-transparent animate-scan"></div>
-=======
       {/* ✅ DARKER BACKGROUND PATTERN */}
       <div className="absolute inset-0 opacity-5">
         <div className="absolute inset-0 bg-repeat animate-pulse" style={{
@@ -178,33 +94,10 @@
         <div className="absolute bottom-20 right-10 w-3 h-3 bg-white/5 rounded-full animate-bounce" style={{ animationDelay: '0.5s' }}></div>
         <div className="absolute top-1/2 left-1/4 w-1 h-1 bg-white/10 rounded-full animate-ping" style={{ animationDelay: '3s' }}></div>
         <div className="absolute top-1/3 right-1/3 w-2 h-2 bg-white/5 rounded-full animate-ping" style={{ animationDelay: '1.5s' }}></div>
->>>>>>> 2a71d379
       </div>
 
       {/* ✅ MAIN CONTENT */}
       <div className="relative h-full flex flex-col justify-center items-center p-8 text-white">
-<<<<<<< HEAD
-        {/* AI Icon with Holographic Effect */}
-        <div className="mb-8 flex justify-center">
-          <div className="relative">
-            {/* Multiple glow layers for holographic effect */}
-            <div className={`absolute inset-0 bg-${currentSlideData.accentColor}-400/30 rounded-full blur-2xl animate-pulse`}></div>
-            <div className={`absolute inset-0 bg-${currentSlideData.accentColor}-300/20 rounded-full blur-3xl`}></div>
-            <div className="absolute inset-0 bg-white/10 rounded-full blur-xl animate-pulse"></div>
-            
-            {/* Holographic border */}
-            <div className="relative p-8 bg-slate-800/30 rounded-full backdrop-blur-sm border border-cyan-400/30 shadow-2xl">
-              <div className="absolute inset-0 rounded-full bg-gradient-to-r from-cyan-400/10 via-transparent to-purple-400/10 animate-spin-slow"></div>
-              <div className="relative">
-                {currentSlideData.icon}
-              </div>
-            </div>
-            
-            {/* Orbiting elements */}
-            <div className="absolute inset-0 animate-spin-slow">
-              <div className="absolute top-0 left-1/2 w-2 h-2 bg-cyan-400/60 rounded-full transform -translate-x-1/2"></div>
-              <div className="absolute bottom-0 left-1/2 w-1 h-1 bg-purple-400/60 rounded-full transform -translate-x-1/2"></div>
-=======
         {/* Icon with Dark Theme Glow Effect */}
         <div className="mb-8 flex justify-center">
           <div className="relative">
@@ -212,29 +105,12 @@
             <div className="absolute inset-0 bg-white/3 rounded-full blur-2xl"></div>
             <div className="relative p-6 bg-gray-800/50 rounded-full backdrop-blur-sm border border-white/10 shadow-2xl">
               {currentSlideData.icon}
->>>>>>> 2a71d379
             </div>
           </div>
         </div>
 
-        {/* Content with Tech Typography */}
+        {/* Content with Fade Animation */}
         <div className="text-center max-w-lg mx-auto">
-<<<<<<< HEAD
-          {/* Title with Glitch Effect */}
-          <h1 className="text-4xl lg:text-5xl font-bold mb-4 leading-tight font-mono tracking-wider">
-            <span className="bg-gradient-to-r from-cyan-300 via-white to-purple-300 bg-clip-text text-transparent">
-              {currentSlideData.title}
-            </span>
-          </h1>
-
-          {/* Subtitle with Neon Effect */}
-          <h2 className="text-lg lg:text-xl font-medium mb-6 font-mono text-cyan-200/90 tracking-wide">
-            &gt; {currentSlideData.subtitle}
-          </h2>
-
-          {/* Description */}
-          <p className="text-base leading-relaxed text-slate-200/80 mb-8 font-light">
-=======
           {/* Title with Enhanced Animation */}
           <h1 className="text-4xl lg:text-5xl font-bold mb-4 leading-tight text-white">
             {currentSlideData.title}
@@ -247,79 +123,43 @@
 
           {/* Description */}
           <p className="text-lg leading-relaxed text-gray-400 mb-8">
->>>>>>> 2a71d379
             {currentSlideData.description}
           </p>
 
-          {/* Features List with Terminal Style */}
-          <div className="grid grid-cols-1 gap-2 mb-8">
+          {/* Features List with Staggered Animation */}
+          <div className="grid grid-cols-1 gap-3">
             {currentSlideData.features.map((feature, index) => (
               <div 
                 key={index} 
-                className="flex items-center justify-center gap-3 text-sm font-mono opacity-0 animate-slide-up"
+                className="flex items-center justify-center gap-3 text-sm opacity-0 animate-slide-up"
                 style={{ 
-                  animationDelay: `${index * 0.3}s`,
+                  animationDelay: `${index * 0.2}s`,
                   animationFillMode: 'forwards'
                 }}
               >
-<<<<<<< HEAD
-                <div className={`w-2 h-2 bg-${currentSlideData.accentColor}-400 rounded-full animate-pulse shadow-glow`}></div>
-                <span className="text-slate-200/90">$ {feature}</span>
-=======
                 <div className="w-1.5 h-1.5 bg-gray-400 rounded-full"></div>
                 <span className="text-gray-400">{feature}</span>
->>>>>>> 2a71d379
               </div>
             ))}
           </div>
         </div>
 
-<<<<<<< HEAD
-        {/* ✅ FUTURISTIC SLIDE INDICATORS */}
-=======
         {/* ✅ CLEAN SLIDE INDICATORS */}
->>>>>>> 2a71d379
         <div className="absolute bottom-8 left-1/2 transform -translate-x-1/2">
-          <div className="flex gap-3 p-2 bg-slate-800/30 rounded-full backdrop-blur-sm border border-slate-600/30">
+          <div className="flex gap-2">
             {slides.map((_, index) => (
               <div
                 key={index}
-<<<<<<< HEAD
-                className={`transition-all duration-500 ${
-                  currentSlide === index 
-                    ? 'w-8 h-2 bg-gradient-to-r from-cyan-400 to-purple-400 rounded-full shadow-glow animate-pulse' 
-                    : 'w-2 h-2 bg-slate-400/40 rounded-full hover:bg-slate-300/60'
-=======
                 className={`w-2 h-2 rounded-full transition-all duration-500 ${
                   currentSlide === index 
                     ? 'bg-white/80 scale-125' 
                     : 'bg-white/20'
->>>>>>> 2a71d379
                 }`}
               />
             ))}
           </div>
         </div>
 
-<<<<<<< HEAD
-        {/* ✅ HOLOGRAPHIC GRID OVERLAY */}
-        <div className="absolute inset-0 opacity-5 pointer-events-none">
-          <div 
-            className="w-full h-full"
-            style={{
-              backgroundImage: `
-                linear-gradient(rgba(0, 255, 255, 0.1) 1px, transparent 1px),
-                linear-gradient(90deg, rgba(0, 255, 255, 0.1) 1px, transparent 1px)
-              `,
-              backgroundSize: '50px 50px'
-            }}
-          ></div>
-        </div>
-      </div>
-
-      {/* ✅ ENHANCED GRADIENT OVERLAY */}
-      <div className="absolute inset-0 bg-gradient-to-t from-black/40 via-transparent to-black/20 pointer-events-none"></div>
-=======
         {/* ✅ SLIDE TRANSITION ANIMATION */}
         <div 
           key={currentSlide}
@@ -366,7 +206,6 @@
           animation: fade-in 0.8s ease-out;
         }
       `}</style>
->>>>>>> 2a71d379
     </div>
   );
 };
